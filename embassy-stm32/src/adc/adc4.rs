--- conflicted
+++ resolved
@@ -76,75 +76,8 @@
     }
 }
 
-<<<<<<< HEAD
-// NOTE (unused): The prescaler enum closely copies the hardware capabilities,
-// but high prescaling doesn't make a lot of sense in the current implementation and is ommited.
-#[allow(unused)]
-enum Prescaler {
-    NotDivided,
-    DividedBy2,
-    DividedBy4,
-    DividedBy6,
-    DividedBy8,
-    DividedBy10,
-    DividedBy12,
-    DividedBy16,
-    DividedBy32,
-    DividedBy64,
-    DividedBy128,
-    DividedBy256,
-}
-
-impl Prescaler {
-    fn from_ker_ck(frequency: Hertz) -> Self {
-        let raw_prescaler = rcc::raw_prescaler(frequency.0, MAX_ADC_CLK_FREQ.0);
-        match raw_prescaler {
-            0 => Self::NotDivided,
-            1 => Self::DividedBy2,
-            2..=3 => Self::DividedBy4,
-            4..=5 => Self::DividedBy6,
-            6..=7 => Self::DividedBy8,
-            8..=9 => Self::DividedBy10,
-            10..=11 => Self::DividedBy12,
-            _ => unimplemented!(),
-        }
-    }
-
-    fn divisor(&self) -> u32 {
-        match self {
-            Prescaler::NotDivided => 1,
-            Prescaler::DividedBy2 => 2,
-            Prescaler::DividedBy4 => 4,
-            Prescaler::DividedBy6 => 6,
-            Prescaler::DividedBy8 => 8,
-            Prescaler::DividedBy10 => 10,
-            Prescaler::DividedBy12 => 12,
-            Prescaler::DividedBy16 => 16,
-            Prescaler::DividedBy32 => 32,
-            Prescaler::DividedBy64 => 64,
-            Prescaler::DividedBy128 => 128,
-            Prescaler::DividedBy256 => 256,
-        }
-    }
-
-    fn presc(&self) -> Presc {
-        match self {
-            Prescaler::NotDivided => Presc::DIV1,
-            Prescaler::DividedBy2 => Presc::DIV2,
-            Prescaler::DividedBy4 => Presc::DIV4,
-            Prescaler::DividedBy6 => Presc::DIV6,
-            Prescaler::DividedBy8 => Presc::DIV8,
-            Prescaler::DividedBy10 => Presc::DIV10,
-            Prescaler::DividedBy12 => Presc::DIV12,
-            Prescaler::DividedBy16 => Presc::DIV16,
-            Prescaler::DividedBy32 => Presc::DIV32,
-            Prescaler::DividedBy64 => Presc::DIV64,
-            Prescaler::DividedBy128 => Presc::DIV128,
-            Prescaler::DividedBy256 => Presc::DIV256,
-        }
-=======
 fn from_ker_ck(frequency: Hertz) -> Presc {
-    let raw_prescaler = frequency.0 / MAX_ADC_CLK_FREQ.0;
+    let raw_prescaler = rcc::raw_prescaler(frequency.0, MAX_ADC_CLK_FREQ.0);
     match raw_prescaler {
         0 => Presc::DIV1,
         1 => Presc::DIV2,
@@ -154,7 +87,6 @@
         8..=9 => Presc::DIV10,
         10..=11 => Presc::DIV12,
         _ => unimplemented!(),
->>>>>>> cf5ac499
     }
 }
 
