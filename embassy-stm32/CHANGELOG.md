# Changelog for embassy-stm32

All notable changes to this project will be documented in this file.

The format is based on [Keep a Changelog](https://keepachangelog.com/en/1.0.0/),
and this project adheres to [Semantic Versioning](https://semver.org/spec/v2.0.0.html).

## Unreleased - ReleaseDate

- change: low power: store stop mode for dma channels
- fix: Fixed ADC4 enable() for WBA
- feat: allow use of anyadcchannel for adc4
- fix: fix incorrect logic for buffered usart transmission complete.
- feat: add poll_for methods to exti
- feat: implement stop for stm32wb.
- change: rework hsem and add HIL test for some chips.
- change: stm32/eth: ethernet no longer has a hard dependency on station management, and station management can be used independently ([#4871](https://github.com/embassy-rs/embassy/pull/4871))
- feat: allow embassy_executor::main for low power
- feat: Add waveform methods to ComplementaryPwm
- fix: Avoid generating timer update events when updating the frequency ([#4890](https://github.com/embassy-rs/embassy/pull/4890))
- chore: cleanup low-power add time
- fix: Allow setting SAI peripheral `frame_length` to `256`
- fix: flash erase on dual-bank STM32Gxxx
- feat: Add support for STM32N657X0
- feat: timer: Add 32-bit timer support to SimplePwm waveform_up method following waveform pattern ([#4717](https://github.com/embassy-rs/embassy/pull/4717))
- feat: Add support for injected ADC measurements for g4 ([#4840](https://github.com/embassy-rs/embassy/pull/4840))
- feat: Implement into_ring_buffered for g4 ([#4840](https://github.com/embassy-rs/embassy/pull/4840))
- feat: Add support for 13-bit address and 16-bit data SDRAM chips
- feat: stm32/hrtim add new_chx_with_config to provide pin configuration
- fix flash erase on L4 & L5
- fix: Fixed STM32H5 builds requiring time feature
- feat: Derive Clone, Copy for QSPI Config
- fix: stm32/i2c in master mode (blocking): subsequent transmissions failed after a NACK was received
- feat: stm32/timer: add set_polarity functions for main and complementary outputs in complementary_pwm
- Add I2S support for STM32F1, STM32C0, STM32F0, STM32F3, STM32F7, STM32G0, STM32WL, STM32H5, STM32H7RS
- fix: STM32: Prevent dropped DacChannel from disabling Dac peripheral if another DacChannel is still in scope ([#4577](https://github.com/embassy-rs/embassy/pull/4577))
- feat: Added support for more OctoSPI configurations (e.g. APS6408 RAM) ([#4581](https://github.com/embassy-rs/embassy/pull/4581))
- fix: stm32/usart: fix bug with blocking flush in buffered uart ([#4648](https://github.com/embassy-rs/embassy/pull/4648))
- fix: stm32/(ospi/hspi/xspi): Fix the alternate bytes register config sticking around for subsequent writes
- feat: Configurable gpio speed for QSPI
- feat: derive Clone, Copy and defmt::Format for all *SPI-related configs
- fix: handle address and data-length errors in OSPI
- feat: Allow OSPI/HSPI/XSPI DMA writes larger than 64kB using chunking
- feat: More ADC enums for g0 PAC, API change for oversampling, allow separate sample times
- feat: Add USB CRS sync support for STM32C071
- fix: RTC register definition for STM32L4P5 and L4Q5 as they use v3 register map.
- fix: Cut down the capabilities of the STM32L412 and L422 RTC as those are missing binary timer mode and underflow interrupt.
- fix: Allow configuration of the internal pull up/down resistors on the pins for the Qei peripheral, as well as the Qei decoder mode.
- feat: stm32/rcc/mco: Added support for IO driver strength when using Master Clock Out IO. This changes signature on Mco::new taking a McoConfig struct ([#4679](https://github.com/embassy-rs/embassy/pull/4679))
- feat: derive Clone, Copy and defmt::Format for all SPI-related configs
- feat: stm32/usart: add `eager_reads` option to control if buffered readers return as soon as possible or after more data is available ([#4668](https://github.com/embassy-rs/embassy/pull/4668))
- feat: stm32/usart: add `de_assertion_time` and `de_deassertion_time` config options
- change: stm32/uart: BufferedUartRx now returns all available bytes from the internal buffer
<<<<<<< HEAD
- fix: Properly set the transfer size for OSPI/HSPI/XSPI transfers with word sizes other than 8 bits.
=======
- fix: stm32/adc: Calculate the ADC prescaler in a way that it allows for the max frequency to be reached
- fix: Prevent a HardFault crash on STM32H5 devices by changing `uid()` to return `[u8; 12]` by value instead of a reference. (Fixes #2696)
- change: timer: added output compare values
- feat: timer: add ability to set master mode
- fix: sdmmc: don't wait for DBCKEND flag on sdmmc_v2 devices as it never fires (Fixes #4723)
- fix: usart: fix race condition in ringbuffered usart
- feat: Add backup_sram::init() for H5 devices to access BKPSRAM
- feat: stm32/i2c v1: Add I2C MultiMaster (Slave) support
- feat: stm32/i2c v2: Add transaction() and blocking_transaction() methods with contract-compliant operation merging
- feat: stm32/fdcan: add ability to control automatic recovery from bus off ([#4821](https://github.com/embassy-rs/embassy/pull/4821))
- low-power: update rtc api to allow reconfig
- adc: consolidate ringbuffer
- feat: Added RTC low-power support for STM32WLEx ([#4716](https://github.com/embassy-rs/embassy/pull/4716))
- fix: Correct STM32WBA VREFBUFTRIM values
- low_power: remove stop_with rtc and initialize in init if low-power feature enabled.
- feat: stm32/dsi support zero parameter commands in `write_cmd` ([#4847](https://github.com/embassy-rs/embassy/pull/4847))
- feat: stm32/spi: added support for slave mode ([#4388](https://github.com/embassy-rs/embassy/pull/4388))
- chore: Updated stm32-metapac and stm32-data dependencies
- adc: reogranize and cleanup somewhat. require sample_time to be passed on conversion
- fix: stm32/i2c v2 slave: prevent misaligned reads, error false positives, and incorrect counts of bytes read/written
- feat: add flash support for c0 family ([#4874](https://github.com/embassy-rs/embassy/pull/4874))
- fix: fixing channel numbers on vbat and vddcore for adc on adc
- adc: adding disable to vbat
- feat: stm32/flash: add async support for h7 family
- feat: exti brought in line with other drivers' interrupt rebinding system ([#4922](https://github.com/embassy-rs/embassy/pull/4922))
- removal: ExtiInput no longer accepts AnyPin/AnyChannel; AnyChannel removed entirely
- fix: build script ensures EXTI2_TSC is listed as the IRQ of EXTI2 even if the PAC doesn't
- feat: stm32/lcd: added implementation
>>>>>>> 5ffb3698

## 0.4.0 - 2025-08-26

- feat: stm32/sai: make NODIV independent of MCKDIV
- fix: stm32/sai: fix WB MCKDIV
- fix: stm32/i2c: pull-down was enabled instead of pull-none when no internal pull-up was needed.
- feat: Improve blocking hash speed
- fix: Fix vrefbuf building with log feature
- fix: Fix performing a hash after performing a hmac
- chore: Updated stm32-metapac and stm32-data dependencies
- feat: stm32/adc/v3: allow DMA reads to loop through enable channels
- fix: Fix XSPI not disabling alternate bytes when they were previously enabled
- feat: stm32/adc/v3: added support for Continuous DMA configuration
- fix: Fix stm32h7rs init when using external flash via XSPI
- feat: Add Adc::new_with_clock() to configure analog clock
- feat: Add GPDMA linked-list + ringbuffer support ([#3923](https://github.com/embassy-rs/embassy/pull/3923))
- feat: Added support for STM32F1 peripheral pin remapping (AFIO) ([#4430](https://github.com/embassy-rs/embassy/pull/4430))

## 0.3.0 - 2025-08-12

- feat: Added VREFBUF voltage reference buffer driver ([#4524](https://github.com/embassy-rs/embassy/pull/4524))
- feat: Added complementary PWM idle-state control methods ([#4522](https://github.com/embassy-rs/embassy/pull/4522))
- feat: Added hardware oversampling support for ADC v3 ([#4279](https://github.com/embassy-rs/embassy/pull/4279))
- feat: Added ADC4 support for STM32WBA devices
- feat: Added USB OTG HS support for STM32WBA devices
- feat: Added STM32C071 and STM32C051 RCC support
- feat: Added PWM pin configuration options for different GPIO modes
- feat: Added RTC low-power support for STM32WBA65 ([#4418](https://github.com/embassy-rs/embassy/pull/4418))
- feat: Added eMMC support for SDMMC
- feat: Added auto-calibration for MSI frequencies on U5 devices ([#4313](https://github.com/embassy-rs/embassy/pull/4313))
- feat: Added DAC::new_unbuffered method ([#4183](https://github.com/embassy-rs/embassy/pull/4183))
- feat: Added helper methods for low-power interrupt timer ([#4305](https://github.com/embassy-rs/embassy/pull/4305))
- feat: Added ADC v1 analog watchdog implementation ([#4330](https://github.com/embassy-rs/embassy/pull/4330))
- feat: Added OPAMP RCC initialization ([#4358](https://github.com/embassy-rs/embassy/pull/4358))
- feat: Added const constructors for RCC Config structs ([#4231](https://github.com/embassy-rs/embassy/pull/4231))
- feat: Added FDCAN/BXCAN RAII instance counters ([#4272](https://github.com/embassy-rs/embassy/pull/4272))
- fix: Fixed I2C slave blocking read/write support ([#4454](https://github.com/embassy-rs/embassy/pull/4454))
- fix: Fixed STM32WBA VDDIO2 configuration ([#4424](https://github.com/embassy-rs/embassy/pull/4424))
- fix: Fixed timer break input 2 trait naming
- fix: Fixed dead-time computation in complementary PWM
- fix: Fixed get_max_duty off-by-one error for center-aligned mode ([#4302](https://github.com/embassy-rs/embassy/pull/4302))
- fix: Fixed STM32C09x build issues
- fix: Fixed STM32G0B0 build issues
- fix: Fixed HSEM CPUID detection and added missing RCC initialization ([#4324](https://github.com/embassy-rs/embassy/pull/4324))
- fix: Enable autoreload preload for complementary PWM ([#4303](https://github.com/embassy-rs/embassy/pull/4303))
- fix: Fixed DMA packing/unpacking functionality
- fix: Added missing fence on BDMA start operations
- fix: Improve error handling for I2C v2 NACK conditions
- fix: Renamed frequency parameters for consistency (freq -> frequency)
- chore: Updated stm32-metapac and stm32-data dependencies
- chore: Modify BufferedUart initialization to take pins before interrupts ([#3983](https://github.com/embassy-rs/embassy/pull/3983))
- feat: Added a 'single-bank' and a 'dual-bank' feature so chips with configurable flash bank setups are be supported in embassy ([#4125](https://github.com/embassy-rs/embassy/pull/4125))
- feat: Add automatic setting of remap bits when using alternate DMA channels on STM32F0 and STM32F3 devices ([#3653](https://github.com/embassy-rs/embassy/pull/3653))

## 0.2.0 - 2025-01-10

Starting 2025 strong with a release packed with new, exciting good stuff! 🚀

### New chips

This release adds support for many newly-released STM32 chips.

- STM32H7[RS] "bootflash line" ([#2898](https://github.com/embassy-rs/embassy/pull/2898))
- STM32U0 ([#2809](https://github.com/embassy-rs/embassy/pull/2809) [#2813](https://github.com/embassy-rs/embassy/pull/2813))
- STM32H5[23] ([#2892](https://github.com/embassy-rs/embassy/pull/2892))
- STM32U5[FG] ([#2892](https://github.com/embassy-rs/embassy/pull/2892))
- STM32WBA5[045] ([#2892](https://github.com/embassy-rs/embassy/pull/2892))

### Simpler APIs with less generics

Many HAL APIs have been simplified thanks to reducing the amount of generic parameters. This helps with creating arrays of pins or peripherals, and for calling the same code with different pins/peripherals without incurring in code size penalties d

For GPIO, the pins have been eliminated. `Output<'_, PA4>` is now `Output<'_>`.

For peripherals, both pins and DMA channels have been eliminated. Peripherals now have a "mode" generic param that specifies whether it's capable of async operation. For example, `I2c<'_, I2C2, NoDma, NoDma>` is now `I2c<'_, Blocking>` and `I2c<'_, I2C2, DMA2_CH1, DMA2_CH2>` is now `I2c<'_, Async>`.

- Removed DMA channel generic params for UART ([#2821](https://github.com/embassy-rs/embassy/pull/2821)), I2C ([#2820](https://github.com/embassy-rs/embassy/pull/2820)), SPI ([#2819](https://github.com/embassy-rs/embassy/pull/2819)), QSPI ([#2982](https://github.com/embassy-rs/embassy/pull/2982)), OSPI ([#2941](https://github.com/embassy-rs/embassy/pull/2941)).
- Removed peripheral generic params for GPIO ([#2471](https://github.com/embassy-rs/embassy/pull/2471)), UART ([#2836](https://github.com/embassy-rs/embassy/pull/2836)), I2C ([#2974](https://github.com/embassy-rs/embassy/pull/2974)), SPI ([#2835](https://github.com/embassy-rs/embassy/pull/2835))
- Remove generics in CAN ([#3012](https://github.com/embassy-rs/embassy/pull/3012), [#3020](https://github.com/embassy-rs/embassy/pull/3020), [#3032](https://github.com/embassy-rs/embassy/pull/3032), [#3033](https://github.com/embassy-rs/embassy/pull/3033))

### More complete and consistent RCC

RCC support has been vastly expanded and improved.
- The API is now consistent across all STM32 families. Previously in some families you'd configure the desired target frequencies for `sysclk` and the buses and `embassy-stm32` would try to calculate dividers and muxes to hit them as close as possible. This has proved to be intractable in the general case and hard to extend to more exotic RCC configurations. So, we have standardized on an API where the user specifies the settings for dividers and muxes directly. It's lower level but gices more control to the user, supports all edge case exotic configurations, and makes it easier to translate a configuration from the STM32CubeMX tool. ([Tracking issue](https://github.com/embassy-rs/embassy/issues/2515). [#2624](https://github.com/embassy-rs/embassy/pull/2624). F0, F1 [#2564](https://github.com/embassy-rs/embassy/pull/2564), F3 [#2560](https://github.com/embassy-rs/embassy/pull/2560), U5 [#2617](https://github.com/embassy-rs/embassy/pull/2617), [#3514](https://github.com/embassy-rs/embassy/pull/3514), [#3513](https://github.com/embassy-rs/embassy/pull/3513), G4 [#2579](https://github.com/embassy-rs/embassy/pull/2579), [#2618](https://github.com/embassy-rs/embassy/pull/2618), WBA [#2520](https://github.com/embassy-rs/embassy/pull/2520), G0, C0 ([#2656](https://github.com/embassy-rs/embassy/pull/2656)).
- Added support for configuring all per-peripheral clock muxes (CCIPRx, DCKCFGRx registers) in `config.rcc.mux`. This was previously handled in an ad-hoc way in some drivers (e.g. USB) and not at all in others (causing e.g. wrong SPI frequency) ([#2521](https://github.com/embassy-rs/embassy/pull/2521), [#2583](https://github.com/embassy-rs/embassy/pull/2583), [#2634](https://github.com/embassy-rs/embassy/pull/2634), [#2626](https://github.com/embassy-rs/embassy/pull/2626), [#2815](https://github.com/embassy-rs/embassy/pull/2815), [#2517](https://github.com/embassy-rs/embassy/pull/2517)).
- Switch to a safe configuration before configuring RCC. This helps avoid crashes when RCC has been already configured previously (for example by a bootloader). (F2, F4, F7 [#2829](https://github.com/embassy-rs/embassy/pull/2829), C0, F0, F1, F3, G0, G4, H5, H7[#3008](https://github.com/embassy-rs/embassy/pull/3008))
- Some new nice features:
    - Expose RCC enable and disable in public API. ([#2807](https://github.com/embassy-rs/embassy/pull/2807))
    - Add `unchecked-overclocking` feature that disables all asserts, allowing running RCC out of spec. ([#3574](https://github.com/embassy-rs/embassy/pull/3574))
- Many fixes:
    - Workaround H5 errata that accidentally clears RAM on backup domain reset. ([#2616](https://github.com/embassy-rs/embassy/pull/2616))
    - Reset RTC on L0 ([#2597](https://github.com/embassy-rs/embassy/pull/2597))
    - Fix H7 to use correct unit in vco clock check ([#2537](https://github.com/embassy-rs/embassy/pull/2537))
    - Fix incorrect D1CPRE max for STM32H7 RM0468 ([#2518](https://github.com/embassy-rs/embassy/pull/2518))
    - WBA's high speed external clock has to run at 32 MHz ([#2511](https://github.com/embassy-rs/embassy/pull/2511))
    - Take into account clock propagation delay to peripherals after enabling a clock. ([#2677](https://github.com/embassy-rs/embassy/pull/2677))
    - Fix crash caused by using higher MSI range as sysclk on STM32WL ([#2786](https://github.com/embassy-rs/embassy/pull/2786))
    - fix using HSI48 as SYSCLK on F0 devices with CRS ([#3652](https://github.com/embassy-rs/embassy/pull/3652))
    - compute LSE and LSI frequency for STM32L and STM32U0 series ([#3554](https://github.com/embassy-rs/embassy/pull/3554))
    - Add support for LSESYS, used to pass LSE clock to peripherals ([#3518](https://github.com/embassy-rs/embassy/pull/3518))
    - H5: LSE low drive mode is not functional ([#2738](https://github.com/embassy-rs/embassy/pull/2738))

### New peripheral drivers

- Dual-core support. First core initializes RCC and writes a struct into shared memory that the second core uses, ensuring no conflicts. ([#3158](https://github.com/embassy-rs/embassy/pull/3158), [#3263](https://github.com/embassy-rs/embassy/pull/3263), [#3687](https://github.com/embassy-rs/embassy/pull/3687))
- USB Type-C/USB Power Delivery Interface (UCPD) ([#2652](https://github.com/embassy-rs/embassy/pull/2652), [#2683](https://github.com/embassy-rs/embassy/pull/2683), [#2701](https://github.com/embassy-rs/embassy/pull/2701), [#2925](https://github.com/embassy-rs/embassy/pull/2925), [#3084](https://github.com/embassy-rs/embassy/pull/3084), [#3271](https://github.com/embassy-rs/embassy/pull/3271), [#3678](https://github.com/embassy-rs/embassy/pull/3678), [#3714](https://github.com/embassy-rs/embassy/pull/3714))
- Touch sensing controller (TSC) ([#2853](https://github.com/embassy-rs/embassy/pull/2853), [#3111](https://github.com/embassy-rs/embassy/pull/3111), [#3163](https://github.com/embassy-rs/embassy/pull/3163), [#3274](https://github.com/embassy-rs/embassy/pull/3274))
- Display Serial Interface (DSI) [#2903](https://github.com/embassy-rs/embassy/pull/2903), ([#3082](https://github.com/embassy-rs/embassy/pull/3082))
- LCD/TFT Display Controller (LTDC) ([#3126](https://github.com/embassy-rs/embassy/pull/3126), [#3458](https://github.com/embassy-rs/embassy/pull/3458))
- SPDIF receiver (SPDIFRX) ([#3280](https://github.com/embassy-rs/embassy/pull/3280))
- CORDIC math accelerator ([#2697](https://github.com/embassy-rs/embassy/pull/2697))
- Digital Temperature Sensor (DTS) ([#3717](https://github.com/embassy-rs/embassy/pull/3717))
- HMAC accelerator ([#2565](https://github.com/embassy-rs/embassy/pull/2565))
- Hash accelerator ([#2528](https://github.com/embassy-rs/embassy/pull/2528))
- Crypto accelerator ([#2619](https://github.com/embassy-rs/embassy/pull/2619), [#2691](https://github.com/embassy-rs/embassy/pull/2691))
- Semaphore (HSEM) ([#2777](https://github.com/embassy-rs/embassy/pull/2777), [#3161](https://github.com/embassy-rs/embassy/pull/3161))

### Improvements to existing drivers

GPIO:
- Generate singletons only for pins that actually exist. ([#3738](https://github.com/embassy-rs/embassy/pull/3738))
- Add `set_as_analog` to Flex ([#3017](https://github.com/embassy-rs/embassy/pull/3017))
- Add `embedded-hal` v0.2 `InputPin` impls for `OutputOpenDrain`. ([#2716](https://github.com/embassy-rs/embassy/pull/2716))
- Add a config option to make the VDDIO2 supply line valid ([#2737](https://github.com/embassy-rs/embassy/pull/2737))
- Refactor AfType ([#3031](https://github.com/embassy-rs/embassy/pull/3031))
- Gpiov1: Do not call set_speed for AFType::Input ([#2996](https://github.com/embassy-rs/embassy/pull/2996))

UART:
- Add embedded-io impls ([#2739](https://github.com/embassy-rs/embassy/pull/2739))
- Add support for changing baud rate ([#3512](https://github.com/embassy-rs/embassy/pull/3512))
- Add split_ref ([#3500](https://github.com/embassy-rs/embassy/pull/3500))
- Add data bit selection ([#3595](https://github.com/embassy-rs/embassy/pull/3595))
- Add RX Pull configuration option ([#3415](https://github.com/embassy-rs/embassy/pull/3415))
- Add async flush ([#3379](https://github.com/embassy-rs/embassy/pull/3379))
- Add support for sending breaks ([#3286](https://github.com/embassy-rs/embassy/pull/3286))
- Disconnect pins on drop ([#3006](https://github.com/embassy-rs/embassy/pull/3006))
- Half-duplex improvements
    - Add half-duplex for all USART versions ([#2833](https://github.com/embassy-rs/embassy/pull/2833))
    - configurable readback for half-duplex. ([#3679](https://github.com/embassy-rs/embassy/pull/3679))
    - Convert uart half_duplex to use user configurable IO ([#3233](https://github.com/embassy-rs/embassy/pull/3233))
    - Fix uart::flush with FIFO at Half-Duplex mode ([#2895](https://github.com/embassy-rs/embassy/pull/2895))
    - Fix Half-Duplex sequential reads and writes ([#3089](https://github.com/embassy-rs/embassy/pull/3089))
    - disable transmitter during during half-duplex flush ([#3299](https://github.com/embassy-rs/embassy/pull/3299))
- Buffered UART improvements
    - Add embedded-io ReadReady impls ([#3179](https://github.com/embassy-rs/embassy/pull/3179), [#3451](https://github.com/embassy-rs/embassy/pull/3451))
    - Add constructors for RS485 ([#3441](https://github.com/embassy-rs/embassy/pull/3441))
    - Fix RingBufferedUartRx hard-resetting DMA after initial error ([#3356](https://github.com/embassy-rs/embassy/pull/3356))
    - Don't teardown during reconfigure ([#2989](https://github.com/embassy-rs/embassy/pull/2989))
    - Wake receive task for each received byte ([#2722](https://github.com/embassy-rs/embassy/pull/2722))
    - Fix dma and idle line detection in ringbuffereduartrx ([#3319](https://github.com/embassy-rs/embassy/pull/3319))

SPI:
- Add MISO pullup configuration option ([#2943](https://github.com/embassy-rs/embassy/pull/2943))
- Add slew rate configuration options ([#3669](https://github.com/embassy-rs/embassy/pull/3669))
- Fix blocking_write on nosck spi. ([#3035](https://github.com/embassy-rs/embassy/pull/3035))
- Restrict txonly_nosck to SPIv1, it hangs in other versions. ([#3028](https://github.com/embassy-rs/embassy/pull/3028))
- Fix non-u8 word sizes. ([#3363](https://github.com/embassy-rs/embassy/pull/3363))
- Issue correct DMA word length when reading to prevent hang. ([#3362](https://github.com/embassy-rs/embassy/pull/3362))
- Add proper rxonly support for spi_v3 and force tx dma stream requirements. ([#3007](https://github.com/embassy-rs/embassy/pull/3007))

I2C:
- Implement asynchronous transactions ([#2742](https://github.com/embassy-rs/embassy/pull/2742))
- Implement blocking transactions ([#2713](https://github.com/embassy-rs/embassy/pull/2713))
- Disconnect pins on drop ([#3006](https://github.com/embassy-rs/embassy/pull/3006))
- Ensure bus is free before master-write operation ([#3104](https://github.com/embassy-rs/embassy/pull/3104))
- Add workaround for STM32 i2cv1 errata ([#2887](https://github.com/embassy-rs/embassy/pull/2887))
- Fix disabling pullup accidentally enabling pulldown ([#3410](https://github.com/embassy-rs/embassy/pull/3410))

Flash:
- Add L5 support ([#3423](https://github.com/embassy-rs/embassy/pull/3423))
- Add H5 support ([#3305](https://github.com/embassy-rs/embassy/pull/3305))
- add F2 support ([#3303](https://github.com/embassy-rs/embassy/pull/3303))
- Add U5 support ([#2591](https://github.com/embassy-rs/embassy/pull/2591), [#2792](https://github.com/embassy-rs/embassy/pull/2792))
- Add H50x support ([#2600](https://github.com/embassy-rs/embassy/pull/2600), [#2808](https://github.com/embassy-rs/embassy/pull/2808))
- Fix flash erase on F3 ([#3744](https://github.com/embassy-rs/embassy/pull/3744))
- Support G0 second flash bank ([#3711](https://github.com/embassy-rs/embassy/pull/3711))
- F1, F3: wait for BSY flag to clear before flashing ([#3217](https://github.com/embassy-rs/embassy/pull/3217))
- H7: enhance resilience to program sequence errors (pgserr) ([#2539](https://github.com/embassy-rs/embassy/pull/2539))

ADC:
- Add `AnyAdcChannel` type. You can obtain it from a pin with `.degrade_adc()`. Useful for making arrays of ADC pins. ([#2985](https://github.com/embassy-rs/embassy/pull/2985))
- Add L0 support ([#2544](https://github.com/embassy-rs/embassy/pull/2544))
- Add U5 support ([#3688](https://github.com/embassy-rs/embassy/pull/3688))
- Add H5 support ([#2613](https://github.com/embassy-rs/embassy/pull/2613), [#3557](https://github.com/embassy-rs/embassy/pull/3557))
- Add G4 async support ([#3566](https://github.com/embassy-rs/embassy/pull/3566))
- Add G4 support for calibrating differential inputs ([#3735](https://github.com/embassy-rs/embassy/pull/3735))
- Add oversampling and differential support for G4 ([#3169](https://github.com/embassy-rs/embassy/pull/3169))
- Add DMA support for ADC v2 ([#3116](https://github.com/embassy-rs/embassy/pull/3116))
- Add DMA support for ADC v3 and v4 ([#3128](https://github.com/embassy-rs/embassy/pull/3128))
- Unify naming `blocking_read` for blocking, `read` for async. ([#3148](https://github.com/embassy-rs/embassy/pull/3148))
- Fix channel count for the STM32G4 ADCs. ([#2828](https://github.com/embassy-rs/embassy/pull/2828))
- Fix blocking_delay_us() overflowing when sys freq is high ([#2825](https://github.com/embassy-rs/embassy/pull/2825))
- Remove need for taking a `Delay` impl. ([#2797](https://github.com/embassy-rs/embassy/pull/2797))
- H5: set OR.OP0 to 1 when ADCx_INP0 is selected, per RM ([#2776](https://github.com/embassy-rs/embassy/pull/2776))
- Add oversampling support ([#3124](https://github.com/embassy-rs/embassy/pull/3124))
- Adc averaging support for ADC v4. ([#3110](https://github.com/embassy-rs/embassy/pull/3110))
- F2 ADC fixes ([#2513](https://github.com/embassy-rs/embassy/pull/2513))

DAC:
- Fix new_internal not setting mode as documented ([#2886](https://github.com/embassy-rs/embassy/pull/2886))

OPAMP:
- Add missing opamp external outputs for STM32G4 ([#3636](https://github.com/embassy-rs/embassy/pull/3636))
- Add extra lifetime to opamp-using structs ([#3207](https://github.com/embassy-rs/embassy/pull/3207))
- Make OpAmp usable in follower configuration for internal DAC channel ([#3021](https://github.com/embassy-rs/embassy/pull/3021))

CAN:
- Add FDCAN support. ([#2475](https://github.com/embassy-rs/embassy/pull/2475), [#2571](https://github.com/embassy-rs/embassy/pull/2571), [#2623](https://github.com/embassy-rs/embassy/pull/2623), [#2631](https://github.com/embassy-rs/embassy/pull/2631), [#2635](https://github.com/embassy-rs/embassy/pull/2635), [#2637](https://github.com/embassy-rs/embassy/pull/2637), [#2645](https://github.com/embassy-rs/embassy/pull/2645), [#2647](https://github.com/embassy-rs/embassy/pull/2647), [#2658](https://github.com/embassy-rs/embassy/pull/2658), [#2703](https://github.com/embassy-rs/embassy/pull/2703), [#3364](https://github.com/embassy-rs/embassy/pull/3364))
- Simplify BXCAN API, make BXCAN and FDCAN APIs consistent. ([#2760](https://github.com/embassy-rs/embassy/pull/2760), [#2693](https://github.com/embassy-rs/embassy/pull/2693), [#2744](https://github.com/embassy-rs/embassy/pull/2744))
- Add buffered mode support ([#2588](https://github.com/embassy-rs/embassy/pull/2588))
- Add support for modifying the receiver filters from `BufferedCan`, `CanRx`, and `BufferedCanRx` ([#3733](https://github.com/embassy-rs/embassy/pull/3733))
- Add support for optional FIFO scheduling for outgoing frames ([#2988](https://github.com/embassy-rs/embassy/pull/2988))
- fdcan: Properties for common runtime get/set operations ([#2840](https://github.com/embassy-rs/embassy/pull/2840))
- fdcan: implement bus-off recovery ([#2832](https://github.com/embassy-rs/embassy/pull/2832))
- Add BXCAN sleep/wakeup functionality ([#2854](https://github.com/embassy-rs/embassy/pull/2854))
- Fix BXCAN hangs ([#3468](https://github.com/embassy-rs/embassy/pull/3468))
- add RTR flag if it is remote frame ([#3421](https://github.com/embassy-rs/embassy/pull/3421))
- Fix log storm when no CAN is connected ([#3284](https://github.com/embassy-rs/embassy/pull/3284))
- Fix error handling ([#2850](https://github.com/embassy-rs/embassy/pull/2850))
- Give CAN a kick when writing into TX buffer via sender. ([#2646](https://github.com/embassy-rs/embassy/pull/2646))
- Preseve the RTR flag in messages. ([#2745](https://github.com/embassy-rs/embassy/pull/2745))

FMC:
- Add 13bit address sdram constructors ([#3189](https://github.com/embassy-rs/embassy/pull/3189))

xSPI:
- Add OCTOSPI support ([#2672](https://github.com/embassy-rs/embassy/pull/2672))
- Add OCTOSPIM support ([#3102](https://github.com/embassy-rs/embassy/pull/3102))
- Add HEXADECASPI support ([#3667](https://github.com/embassy-rs/embassy/pull/3667))
- Add memory mapping support for QSPI ([#3725](https://github.com/embassy-rs/embassy/pull/3725))
- Add memory mapping support for OCTOSPI ([#3456](https://github.com/embassy-rs/embassy/pull/3456))
- Add async support for QSPI ([#3475](https://github.com/embassy-rs/embassy/pull/3475))
- Fix QSPI synchronous read operation hangs when FIFO is not full ([#3724](https://github.com/embassy-rs/embassy/pull/3724))
- Stick to `blocking_*` naming convention for QSPI, OSPI ([#3661](https://github.com/embassy-rs/embassy/pull/3661))

SDMMC:
- Add `block-device-driver` impl for use with `embedded-fatfs` ([#2607](https://github.com/embassy-rs/embassy/pull/2607))
- Allow cmd block to be passed in for sdmmc dma transfers ([#3188](https://github.com/embassy-rs/embassy/pull/3188))

ETH:
- Fix reception of multicast packets ([#3488](https://github.com/embassy-rs/embassy/pull/3488), [#3707](https://github.com/embassy-rs/embassy/pull/3707))
- Add support for executing custom SMI commands ([#3355](https://github.com/embassy-rs/embassy/pull/3355))
- Add support for MII interface ([#2465](https://github.com/embassy-rs/embassy/pull/2465))

USB:
- Assert correct clock on init. ([#2711](https://github.com/embassy-rs/embassy/pull/2711))
- Set PWR_CR2 USV on STM32L4 ([#2605](https://github.com/embassy-rs/embassy/pull/2605))
- USBD driver improvements:
    - Add ISO endpoint support ([#3314](https://github.com/embassy-rs/embassy/pull/3314))
    - Add support for L1. ([#2452](https://github.com/embassy-rs/embassy/pull/2452))
    - set USB initialization delay to 1µs ([#3700](https://github.com/embassy-rs/embassy/pull/3700))
- OTG driver improvements:
    - Add ISO endpoint support ([#3314](https://github.com/embassy-rs/embassy/pull/3314))
    - Add support for U595, U5A5 ([#3613](https://github.com/embassy-rs/embassy/pull/3613))
    - Add support for STM32H7R/S ([#3337](https://github.com/embassy-rs/embassy/pull/3337))
    - Add support for full-speed ULPI mode ([#3281](https://github.com/embassy-rs/embassy/pull/3281))
    - Make max EP count configurable ([#2881](https://github.com/embassy-rs/embassy/pull/2881))
    - fix corruption in CONTROL OUT transfers in stm32f4. ([#3565](https://github.com/embassy-rs/embassy/pull/3565))
    - Extract Synopsys USB OTG driver to a separate crate ([#2871](https://github.com/embassy-rs/embassy/pull/2871))
    - Add critical sections to avoid USB OTG corruption Errata ([#2823](https://github.com/embassy-rs/embassy/pull/2823))
    - Fix support for OTG_HS in FS mode. ([#2805](https://github.com/embassy-rs/embassy/pull/2805))

I2S:
- Add SPIv3 support. ([#2992](https://github.com/embassy-rs/embassy/pull/2992))
- Add full-duplex support. ([#2992](https://github.com/embassy-rs/embassy/pull/2992))
- Add I2S ringbuffered DMA support ([#3023](https://github.com/embassy-rs/embassy/pull/3023))
- Fix STM32F4 I2S clock calculations ([#3716](https://github.com/embassy-rs/embassy/pull/3716))

SAI:
- Add a function that waits for any SAI/ringbuffer write error ([#3545](https://github.com/embassy-rs/embassy/pull/3545))
- Disallow start without an initial write ([#3541](https://github.com/embassy-rs/embassy/pull/3541))
- Flush FIFO on init and disable ([#3538](https://github.com/embassy-rs/embassy/pull/3538))
- Fix MCKDIV for SAI v3/v4 ([#2710](https://github.com/embassy-rs/embassy/pull/2710))
- Pull down clock and data lines in receive mode ([#3326](https://github.com/embassy-rs/embassy/pull/3326))
- Add function to check if SAI is muted ([#3282](https://github.com/embassy-rs/embassy/pull/3282))

Low-power support:
- Update `embassy-executor` to v0.7.
- Add support for U0 ([#3556](https://github.com/embassy-rs/embassy/pull/3556))
- Add support for U5 ([#3496](https://github.com/embassy-rs/embassy/pull/3496))
- Add support for H5 ([#2877](https://github.com/embassy-rs/embassy/pull/2877))
- Add support for L4 ([#3213](https://github.com/embassy-rs/embassy/pull/3213))
- Fix low-power EXTI IRQ handler dropped edges ([#3404](https://github.com/embassy-rs/embassy/pull/3404))
- Fix alarms not triggering in some cases ([#3592](https://github.com/embassy-rs/embassy/pull/3592))

Timer:
- Add Input Capture high-level driver ([#2912](https://github.com/embassy-rs/embassy/pull/2912))
- Add PWM Input high-level driver ([#3014](https://github.com/embassy-rs/embassy/pull/3014))
- Add support for splitting `SimplePwm` into channels ([#3317](https://github.com/embassy-rs/embassy/pull/3317))
- Fix `SimplePwm` not enabling output pin in some stm32 families ([#2670](https://github.com/embassy-rs/embassy/pull/2670))
- Add LPTIM low-level driver. ([#3310](https://github.com/embassy-rs/embassy/pull/3310))
- Low-level TIM driver improvements:
    - Simplify traits, convert from trait methods to struct. ([#2728](https://github.com/embassy-rs/embassy/pull/2728))
    - Add `low_level::Timer::get_clock_frequency()` ([#2908](https://github.com/embassy-rs/embassy/pull/2908))
    - Fix 32bit timer off by one ARR error ([#2876](https://github.com/embassy-rs/embassy/pull/2876))
    - Avoid max_compare_value >= u16::MAX ([#3549](https://github.com/embassy-rs/embassy/pull/3549))

DMA:
- Add `AnyChannel` type. Similar to `AnyPin`, it allows representing any DMA channel at runtime without needing generics. ([#2606](https://github.com/embassy-rs/embassy/pull/2606))
, Add support for BDMA on H7 ([#2606](https://github.com/embassy-rs/embassy/pull/2606))
- Add async `stop()` function to BDMA, DMA ([#2757](https://github.com/embassy-rs/embassy/pull/2757))
- Add configuration option for DMA Request Priority ([#2680](https://github.com/embassy-rs/embassy/pull/2680))
- Rewrite DMA ringbuffers ([#3336](https://github.com/embassy-rs/embassy/pull/3336))
- Enable half transfer IRQ when constructing a ReadableDmaRingBuffer ([#3093](https://github.com/embassy-rs/embassy/pull/3093))
- Right-align `write_immediate()` in ring buffers ([#3588](https://github.com/embassy-rs/embassy/pull/3588))

`embassy-time` driver:
- Update to `embassy-time` v0.4, `embassy-time-driver` v0.2. ([#3593](https://github.com/embassy-rs/embassy/pull/3593))
- Change preference order of `time-driver-any` to pick less-featureful timers first. ([#2570](https://github.com/embassy-rs/embassy/pull/2570))
- Allow using more TIMx timers for the time driver  of TIM1 ([#2570](https://github.com/embassy-rs/embassy/pull/2570), [#2614](https://github.com/embassy-rs/embassy/pull/2614))
- Correctly gate `time` feature of embassy-embedded-hal in embassy-stm32 ([#3359](https://github.com/embassy-rs/embassy/pull/3359))
- adds timer-driver for tim21 and tim22 (on L0) ([#2450](https://github.com/embassy-rs/embassy/pull/2450))

WDG:
- Allow higher PSC value for iwdg_v3 ... ([#2628](https://github.com/embassy-rs/embassy/pull/2628))

Misc:
- Allow `bind_interrupts!` to accept conditional compilation attrs ([#3444](https://github.com/embassy-rs/embassy/pull/3444))

## 0.1.0 - 2024-01-12

First release.<|MERGE_RESOLUTION|>--- conflicted
+++ resolved
@@ -51,9 +51,7 @@
 - feat: stm32/usart: add `eager_reads` option to control if buffered readers return as soon as possible or after more data is available ([#4668](https://github.com/embassy-rs/embassy/pull/4668))
 - feat: stm32/usart: add `de_assertion_time` and `de_deassertion_time` config options
 - change: stm32/uart: BufferedUartRx now returns all available bytes from the internal buffer
-<<<<<<< HEAD
 - fix: Properly set the transfer size for OSPI/HSPI/XSPI transfers with word sizes other than 8 bits.
-=======
 - fix: stm32/adc: Calculate the ADC prescaler in a way that it allows for the max frequency to be reached
 - fix: Prevent a HardFault crash on STM32H5 devices by changing `uid()` to return `[u8; 12]` by value instead of a reference. (Fixes #2696)
 - change: timer: added output compare values
@@ -82,7 +80,6 @@
 - removal: ExtiInput no longer accepts AnyPin/AnyChannel; AnyChannel removed entirely
 - fix: build script ensures EXTI2_TSC is listed as the IRQ of EXTI2 even if the PAC doesn't
 - feat: stm32/lcd: added implementation
->>>>>>> 5ffb3698
 
 ## 0.4.0 - 2025-08-26
 
