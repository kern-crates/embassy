--- conflicted
+++ resolved
@@ -36,15 +36,12 @@
 - feat: timer: add ability to set master mode
 - fix: sdmmc: don't wait for DBCKEND flag on sdmmc_v2 devices as it never fires (Fixes #4723)
 - fix: usart: fix race condition in ringbuffered usart
-<<<<<<< HEAD
 - feat: Add I2C MultiMaster (Slave) support for I2C v1
-=======
 - feat: stm32/fdcan: add ability to control automatic recovery from bus off ([#4821](https://github.com/embassy-rs/embassy/pull/4821))
 - low-power: update rtc api to allow reconfig
 - adc: consolidate ringbuffer
 - feat: Added RTC low-power support for STM32WLEx ([#4716](https://github.com/embassy-rs/embassy/pull/4716))
 - fix: Correct STM32WBA VREFBUFTRIM values
->>>>>>> 51f8aeaa
 
 ## 0.4.0 - 2025-08-26
 
